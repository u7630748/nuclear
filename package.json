﻿{
  "name": "nuclear",
  "version": "0.4.5",
  "description": "Streaming music player that finds music sources automatically.",
  "main": "main.js",
  "scripts": {
    "start": "npm-run-all --parallel watch electron:dev:linux",
    "electron:dev:linux": "webpack --progress --colors --env.LINUX=true --config=webpack.config.electron.js && electron ./bundle.electron.js",
    "electron:dev": "webpack --progress --colors --config=webpack.config.electron.js && electron ./bundle.electron.js",
    "electron:prod:linux": "npm run build:electron:linux && electron ./dist/bundle.electron.js",
    "electron:prod": "npm run build:electron && electron ./dist/bundle.electron.js",
    "electron:docker": "docker run --rm --net=host --env=\"DISPLAY\" --volume=\"$HOME/.Xauthority:/root/.Xauthority:rw\" --device /dev/snd nuclear",
    "watch": "webpack-dev-server --inline --progress --env=dev",
    "build:dist": "webpack --progress --colors --env=prod && cp loader.css dist",
    "build:electron:linux": "webpack --progress --colors --env.LINUX=true --config=webpack.config.electron.prod.js",
    "build:electron": "webpack --progress --colors --config=webpack.config.electron.prod.js",
    "build:docker": "docker build -t nuclear .",
    "test": "mocha --require babel-register --require babel-polyfill --require ignore-styles --timeout 10000 --prof",
    "pack": "electron-builder --dir -c.extraMetadata.main=dist/bundle.electron.js",
    "dist": "babel-node electron-builder -c.extraMetadata.main=dist/bundle.electron.js",
    "build:linux": "electron-builder -c.extraMetadata.main=dist/bundle.electron.js --linux",
    "build:windows": "electron-builder -c.extraMetadata.main=dist/bundle.electron.js --windows",
    "build:macos": "electron-builder -c.extraMetadata.main=dist/bundle.electron.js --macos",
    "build:all": "electron-builder -c.extraMetadata.main=dist/bundle.electron.js -mwl",
    "lint": "eslint app",
<<<<<<< HEAD
    "i18n": "sync-i18n --files 'app/locales/*.json' --primary en --languages fr nl zh --space 2"
=======
    "i18n": "sync-i18n --files 'app/locales/*.json' --primary en --languages fr nl dk es pl --space 2"
>>>>>>> e2e4cd26
  },
  "repository": {
    "type": "git",
    "url": "git+https://github.com/nukeop/nuclear.git"
  },
  "keywords": [
    "electron",
    "music",
    "youtube"
  ],
  "author": {
    "name": "nukeop",
    "email": "nuclear@gumblert.tech"
  },
  "license": "AGPL-3.0",
  "bugs": {
    "url": "https://github.com/nukeop/nuclear/issues"
  },
  "homepage": "https://github.com/nukeop/nuclear#readme",
  "dependencies": {
    "billboard-top-100": "^2.0.8",
    "bluebird": "^3.5.3",
    "body-parser": "^1.18.3",
    "chart.js": "^2.8.0",
    "cheerio": "^1.0.0-rc.2",
    "cors": "^2.8.5",
    "d3-drag": "^1.2.3",
    "d3-selection": "^1.4.0",
    "electron-dl": "^1.14.0",
    "electron-platform": "^1.2.0",
    "electron-store": "^2.0.0",
    "electron-timber": "^0.5.1",
    "electron-util": "^0.11.0",
    "express": "^4.16.4",
    "express-json-validator-middleware": "^1.2.3",
    "fast-levenshtein": "^2.0.6",
    "font-awesome": "^4.7.0",
    "get-artist-title": "^1.1.1",
    "glob": "^7.1.3",
    "i18next": "^17.0.1",
    "md5": "^2.2.1",
    "moment": "^2.20.1",
    "mousetrap": "^1.6.2",
    "music-metadata": "^3.5.3",
    "npm": "^6.9.0",
    "nuclear-core": "0.0.5",
    "nuclear-ui": "0.0.6",
    "numeral": "^2.0.6",
    "pitchfork-bnm": "^1.0.3",
    "react": "^16.8.6",
    "react-beautiful-dnd": "^9.0.0",
    "react-dom": "^16.8.6",
    "react-hifi": "^2.1.2",
    "react-i18next": "^10.11.0",
    "react-image": "^2.1.1",
    "react-image-smooth-loading": "^2.0.0",
    "react-range-progress": "^4.0.3",
    "react-toastify": "^4.5.2",
    "semantic-ui-react": "^0.82.1",
    "simple-get-lyrics": "0.0.4",
    "slug": "^1.1.0",
    "styled-components": "^3.2.6",
    "swagger-spec-express": "^2.0.7",
    "uuid": "^3.3.2",
    "webpack-cli": "^3.0.8",
    "youtube-playlist": "^1.0.2",
    "ytdl-core": "^0.24.0"
  },
  "devDependencies": {
    "babel-core": "^6.26.0",
    "babel-eslint": "^10.0.1",
    "babel-loader": "^7.1.2",
    "babel-plugin-add-module-exports": "^0.2.1",
    "babel-plugin-transform-class-properties": "^6.24.1",
    "babel-plugin-transform-decorators-legacy": "^1.3.5",
    "babel-plugin-transform-object-rest-spread": "^6.26.0",
    "babel-polyfill": "^6.26.0",
    "babel-preset-env": "^1.7.0",
    "babel-preset-es2015": "^6.24.1",
    "babel-preset-react": "^6.24.1",
    "babel-preset-stage-0": "^6.24.1",
    "babel-preset-stage-2": "^6.24.1",
    "babel-register": "^6.26.0",
    "bufferutil": "^4.0.1",
    "chai": "^4.1.2",
    "classnames": "^2.2.5",
    "css-loader": "^1.0.0",
    "electron": "^4.0.2",
    "electron-builder": "^20.38.5",
    "electron-devtools-installer": "^2.2.4",
    "enzyme": "^3.3.0",
    "enzyme-adapter-react-16": "^1.3.1",
    "eslint": "^5.12.1",
    "eslint-plugin-import": "^2.14.0",
    "eslint-plugin-react": "^7.12.4",
    "extract-text-webpack-plugin": "^3.0.2",
    "file-loader": "^1.1.6",
    "happypack": "^5.0.0",
    "html-webpack-plugin": "^3.2.0",
    "i18next-json-sync": "^2.3.1",
    "ignore-styles": "^5.0.1",
    "isomorphic-fetch": "^2.2.1",
    "jsdom": "^12.0.0",
    "lodash": "^4.17.5",
    "mocha": "^5.0.0",
    "node-loader": "^0.6.0",
    "node-sass": "^4.8.3",
    "nodebrainz": "^2.1.1",
    "npm-run-all": "^4.1.2",
    "react-debounce-input": "^3.2.0",
    "react-fontawesome": "^1.6.1",
    "react-hot-loader": "4.8",
    "react-redux": "^5.0.6",
    "react-router": "^4.2.0",
    "react-router-dom": "^4.2.2",
    "react-router-redux": "^4.0.8",
    "redux": "^4.0.0",
    "redux-promise": "^0.6.0",
    "redux-thunk": "^2.2.0",
    "remote-redux-devtools": "^0.5.16",
    "sass-loader": "^7.0.1",
    "style-loader": "^0.23.0",
    "svg-inline-loader": "^0.8.0",
    "url-loader": "^1.0.1",
    "utf-8-validate": "^5.0.2",
    "webpack": "^4.12.1",
    "webpack-dev-server": "^3.1.4"
  },
  "optionalDependencies": {
    "7zip-bin-mac": "^1.0.1"
  },
  "build": {
    "appId": "nuclear",
    "productName": "nuclear",
    "directories": {
      "output": "release"
    },
    "files": [
      "dist/",
      "dist/electron.bundle.js",
      "package.json"
    ],
    "extraFiles": [
      "resources"
    ],
    "linux": {
      "desktop": {
        "Name": "Nuclear",
        "Name[es]": "Reproductor de música Nuclear",
        "Comment[es]": "Reproductor que retransmite música desde fuentes encontradas automáticamente."
      },
      "target": [
        "AppImage",
        "deb",
        "tar.gz",
        "snap"
      ],
      "category": "Audio;AudioVideo;Network;Player;Music"
    },
    "mac": {
      "category": "public.app-category.music",
      "target": [
        "zip",
        "pkg",
        "dmg"
      ]
    },
    "win": {
      "target": [
        "nsis",
        "portable"
      ]
    }
  }
}<|MERGE_RESOLUTION|>--- conflicted
+++ resolved
@@ -23,11 +23,7 @@
     "build:macos": "electron-builder -c.extraMetadata.main=dist/bundle.electron.js --macos",
     "build:all": "electron-builder -c.extraMetadata.main=dist/bundle.electron.js -mwl",
     "lint": "eslint app",
-<<<<<<< HEAD
-    "i18n": "sync-i18n --files 'app/locales/*.json' --primary en --languages fr nl zh --space 2"
-=======
-    "i18n": "sync-i18n --files 'app/locales/*.json' --primary en --languages fr nl dk es pl --space 2"
->>>>>>> e2e4cd26
+    "i18n": "sync-i18n --files 'app/locales/*.json' --primary en --languages fr nl dk es pl zh --space 2"
   },
   "repository": {
     "type": "git",
