{
  "name": "nuclear",
  "version": "0.4.5",
  "description": "Streaming music player that finds music sources automatically.",
  "main": "main.js",
  "scripts": {
    "start": "npm-run-all --parallel watch electron:dev:linux",
    "electron:dev:linux": "webpack --progress --colors --env.LINUX=true --config=webpack.config.electron.js && electron ./bundle.electron.js",
    "electron:dev": "webpack --progress --colors --config=webpack.config.electron.js && electron ./bundle.electron.js",
    "electron:prod:linux": "npm run build:electron:linux && electron ./dist/bundle.electron.js",
    "electron:prod": "npm run build:electron && electron ./dist/bundle.electron.js",
    "electron:docker": "docker run --rm --net=host --env=\"DISPLAY\" --volume=\"$HOME/.Xauthority:/root/.Xauthority:rw\" --device /dev/snd nuclear",
    "watch": "webpack-dev-server --inline --progress --env=dev",
    "build:dist": "webpack --progress --colors --env=prod && cp loader.css dist",
    "build:electron:linux": "webpack --progress --colors --env.LINUX=true --config=webpack.config.electron.prod.js",
    "build:electron": "webpack --progress --colors --config=webpack.config.electron.prod.js",
    "build:docker": "docker build -t nuclear .",
    "test": "mocha --require babel-register --require babel-polyfill --require ignore-styles --timeout 10000 --prof",
    "pack": "electron-builder --dir -c.extraMetadata.main=dist/bundle.electron.js",
    "dist": "babel-node electron-builder -c.extraMetadata.main=dist/bundle.electron.js",
    "build:linux": "electron-builder -c.extraMetadata.main=dist/bundle.electron.js --linux",
    "build:windows": "electron-builder -c.extraMetadata.main=dist/bundle.electron.js --windows",
    "build:macos": "electron-builder -c.extraMetadata.main=dist/bundle.electron.js --macos",
    "build:all": "electron-builder -c.extraMetadata.main=dist/bundle.electron.js -mwl",
    "lint": "eslint app",
<<<<<<< HEAD
    "i18n": "sync-i18n --files 'app/locales/*.json' --primary en --languages fr nl dk es ru --space 2"
=======
    "i18n": "sync-i18n --files 'app/locales/*.json' --primary en --languages fr nl de dk es pl zh --space 2"
>>>>>>> 02776aa6
  },
  "repository": {
    "type": "git",
    "url": "git+https://github.com/nukeop/nuclear.git"
  },
  "keywords": [
    "electron",
    "music",
    "youtube"
  ],
  "author": {
    "name": "nukeop",
    "email": "nuclear@gumblert.tech"
  },
  "license": "AGPL-3.0",
  "bugs": {
    "url": "https://github.com/nukeop/nuclear/issues"
  },
  "homepage": "https://github.com/nukeop/nuclear#readme",
  "dependencies": {
    "billboard-top-100": "^2.0.8",
    "bluebird": "^3.5.3",
    "body-parser": "^1.18.3",
    "chart.js": "^2.8.0",
    "cheerio": "^1.0.0-rc.2",
    "cors": "^2.8.5",
    "d3-drag": "^1.2.3",
    "d3-selection": "^1.4.0",
    "electron-dl": "^1.14.0",
    "electron-platform": "^1.2.0",
    "electron-store": "^2.0.0",
    "electron-timber": "^0.5.1",
    "electron-util": "^0.11.0",
    "express": "^4.16.4",
    "express-json-validator-middleware": "^1.2.3",
    "fast-levenshtein": "^2.0.6",
    "font-awesome": "^4.7.0",
    "get-artist-title": "^1.1.1",
    "get-port": "^5.0.0",
    "glob": "^7.1.3",
    "i18next": "^17.0.1",
    "md5": "^2.2.1",
    "moment": "^2.20.1",
    "mousetrap": "^1.6.2",
    "music-metadata": "^3.5.3",
    "nuclear-core": "0.0.5",
    "nuclear-ui": "0.0.6",
    "numeral": "^2.0.6",
    "pitchfork-bnm": "^1.0.3",
    "react": "^16.8.6",
    "react-beautiful-dnd": "^9.0.0",
    "react-dom": "^16.8.6",
    "react-hifi": "^2.1.2",
    "react-i18next": "^10.11.0",
    "react-image": "^2.1.1",
    "react-image-smooth-loading": "^2.0.0",
    "react-range-progress": "^4.0.3",
    "react-toastify": "^4.5.2",
    "semantic-ui-react": "^0.82.1",
    "simple-get-lyrics": "0.0.4",
    "slug": "^1.1.0",
    "styled-components": "^3.2.6",
    "swagger-spec-express": "^2.0.7",
    "uuid": "^3.3.2",
    "webpack-cli": "^3.0.8",
    "youtube-playlist": "^1.0.2",
    "ytdl-core": "^0.24.0"
  },
  "devDependencies": {
    "babel-core": "^6.26.0",
    "babel-eslint": "^10.0.1",
    "babel-loader": "^7.1.2",
    "babel-plugin-add-module-exports": "^0.2.1",
    "babel-plugin-transform-class-properties": "^6.24.1",
    "babel-plugin-transform-decorators-legacy": "^1.3.5",
    "babel-plugin-transform-object-rest-spread": "^6.26.0",
    "babel-polyfill": "^6.26.0",
    "babel-preset-env": "^1.7.0",
    "babel-preset-es2015": "^6.24.1",
    "babel-preset-react": "^6.24.1",
    "babel-preset-stage-0": "^6.24.1",
    "babel-preset-stage-2": "^6.24.1",
    "babel-register": "^6.26.0",
    "bufferutil": "^4.0.1",
    "chai": "^4.1.2",
    "classnames": "^2.2.5",
    "css-loader": "^1.0.0",
    "electron": "^4.0.2",
    "electron-builder": "^20.38.5",
    "electron-devtools-installer": "^2.2.4",
    "enzyme": "^3.3.0",
    "enzyme-adapter-react-16": "^1.3.1",
    "eslint": "^5.12.1",
    "eslint-plugin-import": "^2.14.0",
    "eslint-plugin-react": "^7.12.4",
    "extract-text-webpack-plugin": "^3.0.2",
    "file-loader": "^1.1.6",
    "happypack": "^5.0.0",
    "html-webpack-plugin": "^3.2.0",
    "i18next-json-sync": "^2.3.1",
    "ignore-styles": "^5.0.1",
    "isomorphic-fetch": "^2.2.1",
    "jsdom": "^12.0.0",
    "lodash": "^4.17.5",
    "mocha": "^5.0.0",
    "node-loader": "^0.6.0",
    "node-sass": "^4.8.3",
    "nodebrainz": "^2.1.1",
    "npm-run-all": "^4.1.2",
    "react-debounce-input": "^3.2.0",
    "react-fontawesome": "^1.6.1",
    "react-hot-loader": "4.8",
    "react-redux": "^5.0.6",
    "react-router": "^4.2.0",
    "react-router-dom": "^4.2.2",
    "react-router-redux": "^4.0.8",
    "redux": "^4.0.0",
    "redux-promise": "^0.6.0",
    "redux-thunk": "^2.2.0",
    "remote-redux-devtools": "^0.5.16",
    "sass-loader": "^7.0.1",
    "style-loader": "^0.23.0",
    "svg-inline-loader": "^0.8.0",
    "url-loader": "^1.0.1",
    "utf-8-validate": "^5.0.2",
    "webpack": "^4.12.1",
    "webpack-dev-server": "^3.1.4"
  },
  "optionalDependencies": {
    "7zip-bin-mac": "^1.0.1"
  },
  "build": {
    "appId": "nuclear",
    "productName": "nuclear",
    "directories": {
      "output": "release"
    },
    "files": [
      "dist/",
      "dist/electron.bundle.js",
      "package.json"
    ],
    "extraFiles": [
      "resources"
    ],
    "linux": {
      "desktop": {
        "Name": "Nuclear",
        "Name[es]": "Reproductor de música Nuclear",
        "Comment[es]": "Reproductor que retransmite música desde fuentes encontradas automáticamente."
      },
      "target": [
        "AppImage",
        "deb",
        "tar.gz",
        "snap"
      ],
      "category": "Audio;AudioVideo;Network;Player;Music"
    },
    "mac": {
      "category": "public.app-category.music",
      "target": [
        "zip",
        "pkg",
        "dmg"
      ]
    },
    "win": {
      "target": [
        "nsis",
        "portable"
      ]
    }
  }
}<|MERGE_RESOLUTION|>--- conflicted
+++ resolved
@@ -23,11 +23,7 @@
     "build:macos": "electron-builder -c.extraMetadata.main=dist/bundle.electron.js --macos",
     "build:all": "electron-builder -c.extraMetadata.main=dist/bundle.electron.js -mwl",
     "lint": "eslint app",
-<<<<<<< HEAD
-    "i18n": "sync-i18n --files 'app/locales/*.json' --primary en --languages fr nl dk es ru --space 2"
-=======
-    "i18n": "sync-i18n --files 'app/locales/*.json' --primary en --languages fr nl de dk es pl zh --space 2"
->>>>>>> 02776aa6
+    "i18n": "sync-i18n --files 'app/locales/*.json' --primary en --languages fr nl de dk es pl zh ru --space 2"
   },
   "repository": {
     "type": "git",
