import settingType from './settingsEnum';

export default [
  {
    name: 'loopAfterQueueEnd',
    category: 'playback',
    type: settingType.BOOLEAN,
    prettyName: 'loop-after-queue-end',
    default: false
  },
  {
    name: 'shuffleQueue',
    category: 'playback',
    type: settingType.BOOLEAN,
    prettyName: 'shuffle-queue',
    default: false
  },
  {
    name: 'autoradio',
    category: 'playback',
    type: settingType.BOOLEAN,
    prettyName: 'autoradio',
    default: true
  },
  {
    name: 'notificationTimeout',
    category: 'program-settings',
    type: settingType.NUMBER,
    prettyName: 'notification-timeout',
    default: 3
  },
  {
    name: 'autoradioCraziness',
    category: 'playback',
    type: settingType.NUMBER,
    prettyName: 'autoradio-craziness',
    default: 10,
    min: 1,
    max: 100,
    unit: ''
  },
  {
    name: 'disableGPU',
    category: 'program-settings',
    type: settingType.BOOLEAN,
    prettyName: 'disable-gpu',
    default: false
  },
  {
    name: 'framelessWindow',
    category: 'program-settings',
    type: settingType.BOOLEAN,
    prettyName: 'frameless-window',
    default: true
  },
  {
    name: 'compactMenuBar',
    category: 'display',
    type: settingType.BOOLEAN,
    prettyName: 'compact-menu-bar',
    default: false
  },
  {
    name: 'compactQueueBar',
    category: 'display',
    type: settingType.BOOLEAN,
    prettyName: 'compact-queue-bar',
    default: false
  },
  {
    name: 'api.enabled',
    category: 'http',
    type: settingType.BOOLEAN,
    prettyName: 'enable-api',
    default: true
  },  
  {
    name: 'api.port',
    category: 'http',
    type: settingType.NUMBER,
    prettyName: 'api-port',
    default: 8080,
    min: 1024,
    max: 49151
  },
  {
    name: 'language',
    category: 'program-settings',
    type: settingType.LIST,
    prettyName: 'language',
    placeholder: 'language-placeholder',
<<<<<<< HEAD
    options: ['en', 'fr', 'nl', 'zh'],
=======
    options: ['en', 'fr', 'nl', 'dk', 'es', 'pl'],
>>>>>>> e2e4cd26
    default: undefined
  }
  // To be enabled when MPD integration is ready
  // {
  //   name: 'mpd.host',
  //   category: 'MPD',
  //   type: settingType.STRING,
  //   prettyName: 'MPD host address',
  //   default: 'localhost:6600'
  // },
  // {
  //   name: 'mpd.httpstream',
  //   category: 'MPD',
  //   type: settingType.STRING,
  //   prettyName: 'MPD HTTP stream address',
  //   default: 'localhost:8888'
  // },
];<|MERGE_RESOLUTION|>--- conflicted
+++ resolved
@@ -89,11 +89,7 @@
     type: settingType.LIST,
     prettyName: 'language',
     placeholder: 'language-placeholder',
-<<<<<<< HEAD
-    options: ['en', 'fr', 'nl', 'zh'],
-=======
-    options: ['en', 'fr', 'nl', 'dk', 'es', 'pl'],
->>>>>>> e2e4cd26
+    options: ['en', 'fr', 'nl', 'dk', 'es', 'pl', 'zh'],
     default: undefined
   }
   // To be enabled when MPD integration is ready
