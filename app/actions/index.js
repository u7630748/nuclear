import logger from 'electron-timber';
import core from 'nuclear-core';
import _ from 'lodash';
import globals from '../globals';

const mb = require('../rest/Musicbrainz');
const discogs = require('../rest/Discogs');
const lastfmRest = require('../rest/LastFm');

var lastfm = new core.LastFmApi(globals.lastfmApiKey, globals.lastfmApiSecret);

export const UNIFIED_SEARCH_START = 'UNIFIED_SEARCH_START';
export const UNIFIED_SEARCH_SUCCESS = 'UNIFIED_SEARCH_SUCCESS';
export const UNIFIED_SEARCH_ERROR = 'UNIFIED_SEARCH_ERROR';

export const ARTIST_SEARCH_SUCCESS = 'ARTIST_SEARCH_SUCCESS';
export const ALBUM_SEARCH_SUCCESS = 'ALBUM_SEARCH_SUCCESS';

export const ALBUM_INFO_SEARCH_START = 'ALBUM_INFO_SEARCH_START';
export const ALBUM_INFO_SEARCH_SUCCESS = 'ALBUM_INFO_SEARCH_SUCCESS';

export const ARTIST_INFO_SEARCH_START = 'ARTIST_INFO_SEARCH_START';
export const ARTIST_INFO_SEARCH_SUCCESS = 'ARTIST_INFO_SEARCH_SUCCESS';

export const ARTIST_RELEASES_SEARCH_START = 'ARTIST_RELEASES_SEARCH_START';
export const ARTIST_RELEASES_SEARCH_SUCCESS = 'ARTIST_RELEASES_SEARCH_SUCCESS';

export const LASTFM_ARTIST_INFO_SEARCH_START =
  'LASTFM_ARTIST_INFO_SEARCH_START';
export const LASTFM_ARTIST_INFO_SEARCH_SUCCESS =
  'LASTFM_ARTIST_INFO_SEARCH_SUCCESS';
<<<<<<< HEAD
=======

export const LASTFM_TRACK_SEARCH_START = 'LASTFM_TRACK_SEARCH_START';
export const LASTFM_TRACK_SEARCH_SUCCESS = 'LASTFM_TRACK_SEARCH_SUCCESS';
>>>>>>> a64ea468

export function sourcesSearch(terms, plugins) {
  var searchResults = {};
  for (var i = 0; i < plugins.musicSources.length; i++) {
    Object.assign(searchResults, plugins.musicSources[i].search(terms));
  }

  return {
    type: SOURCES_SEARCH,
  };
}

export function unifiedSearchStart() {
  return {
    type: UNIFIED_SEARCH_START,
    payload: true,
  };
}

export function unifiedSearchSuccess() {
  return {
    type: UNIFIED_SEARCH_SUCCESS,
    payload: false,
  };
}

export function unifiedSearchError() {
  return {
    type: UNIFIED_SEARCH_ERROR,
  };
}

<<<<<<< HEAD
function discogsSearch(terms, searchType, dispatchType) {
  return dispatch => {
    return searchType(terms)
      .then(searchResults => searchResults.json())
      .then(searchResultsJson => {
        dispatch({
          type: dispatchType,
=======
export function albumSearch(terms) {
  return dispatch => {
    return discogs
      .searchReleases(terms)
      .then(searchResults => searchResults.json())
      .then(searchResultsJson => {
        dispatch({
          type: ALBUM_SEARCH_SUCCESS,
>>>>>>> a64ea468
          payload: searchResultsJson.results,
        });
      })
      .catch(error => {
        logger.error(error);
      });
  };
}

export function albumSearch(terms) {
  return discogsSearch(terms, discogs.searchReleases, 'ALBUM_SEARCH_SUCCESS');
}

export function artistSearch(terms) {
<<<<<<< HEAD
  return discogsSearch(terms, discogs.searchArtists, 'ARTIST_SEARCH_SUCCESS');
=======
  return dispatch => {
    return discogs
      .searchArtists(terms)
      .then(searchResults => searchResults.json())
      .then(searchResultsJson => {
        dispatch({
          type: ARTIST_SEARCH_SUCCESS,
          payload: searchResultsJson.results,
        });
      })
      .catch(error => {
        logger.error(error);
      });
  };
>>>>>>> a64ea468
}

export function unifiedSearch(terms, history) {
  return dispatch => {
    dispatch(unifiedSearchStart());
<<<<<<< HEAD
    Promise.all([dispatch(albumSearch(terms)), dispatch(artistSearch(terms))])
=======
    Promise.all([
      dispatch(albumSearch(terms)),
      dispatch(artistSearch(terms)),
      dispatch(lastFmTrackSearch(terms)),
    ])
>>>>>>> a64ea468
      .then(() => {
        dispatch(unifiedSearchSuccess());
        if (history.location.pathname !== '/search') {
          history.push('/search');
        }
      })
      .catch(error => {
        logger.error(error);
        dispatch(unifiedSearchError());
      });
  };
}

export function albumInfoStart(albumId) {
  return {
    type: ALBUM_INFO_SEARCH_START,
    payload: albumId,
  };
}

export function albumInfoSuccess(albumId, info) {
  return {
    type: ALBUM_INFO_SEARCH_SUCCESS,
    payload: {
      id: albumId,
      info: info,
    },
  };
}

export function albumInfoSearch(albumId) {
  return dispatch => {
    dispatch(albumInfoStart(albumId));
    discogs
      .releaseInfo(albumId)
      .then(info => {
        if (info.ok) {
          return info.json();
        } else {
          throw `Error fetching album data from Discogs for id ${albumId}`;
        }
      })
      .then(albumInfo => {
        dispatch(albumInfoSuccess(albumId, albumInfo));
      })
      .catch(error => {
        logger.error(error);
      });
  };
}

export function artistInfoStart(artistId) {
  return {
    type: ARTIST_INFO_SEARCH_START,
    payload: artistId,
  };
}

export function artistInfoSuccess(artistId, info) {
  return {
    type: ARTIST_INFO_SEARCH_SUCCESS,
    payload: {
      id: artistId,
      info: info,
    },
  };
}

export function artistInfoSearch(artistId) {
  return dispatch => {
    dispatch(artistInfoStart(artistId));
    discogs
      .artistInfo(artistId)
      .then(info => info.json())
      .then(artistInfo => {
        dispatch(artistInfoSuccess(artistId, artistInfo));
        dispatch(lastFmArtistInfoSearch(artistInfo.name, artistId));
      })
      .catch(error => {
        logger.error(error);
      });
  };
}

export function artistReleasesStart(artistId) {
  return {
    type: ARTIST_RELEASES_SEARCH_START,
    payload: artistId,
  };
}

export function artistReleasesSuccess(artistId, releases) {
  return {
    type: ARTIST_RELEASES_SEARCH_SUCCESS,
    payload: {
      id: artistId,
      releases: releases,
    },
  };
}

export function artistReleasesSearch(artistId) {
  return dispatch => {
    dispatch(artistReleasesStart(artistId));
    discogs
      .artistReleases(artistId)
      .then(releases => releases.json())
      .then(releases => {
        dispatch(artistReleasesSuccess(artistId, releases));
      })
      .catch(error => {
        logger.error(error);
      });
  };
}

export function artistInfoSearchByName(artistName, history) {
  return dispatch => {
    discogs
      .searchArtists(artistName)
      .then(searchResults => searchResults.json())
      .then(searchResultsJson => {
        let artist = searchResultsJson.results[0];
        if (history) {
          history.push('/artist/' + artist.id);
        }

        dispatch(artistInfoSearch(artist.id));
      })
      .catch(error => {
        logger.error(error);
      });
  };
}

export function lastFmArtistInfoStart(artistId) {
  return {
    type: LASTFM_ARTIST_INFO_SEARCH_START,
    payload: artistId,
  };
}

export function lastFmArtistInfoSuccess(artistId, info) {
  return {
    type: LASTFM_ARTIST_INFO_SEARCH_SUCCESS,
    payload: {
      id: artistId,
      info: info,
    },
  };
}

export function lastFmArtistInfoSearch(artist, artistId) {
  return dispatch => {
    dispatch(lastFmArtistInfoStart(artistId));
    Promise.all([
      lastfm.getArtistInfo(artist),
      lastfm.getArtistTopTracks(artist),
    ])
      .then(results => Promise.all(results.map(info => info.json())))
      .then(results => {
        let info = {};
        results.forEach(result => {
          info = Object.assign(info, result);
        });

        dispatch(lastFmArtistInfoSuccess(artistId, info));
      })
      .catch(error => {
        logger.error(error);
      });
<<<<<<< HEAD
=======
  };
}

export function lastFmTrackSearchStart(terms) {
  return {
    type: LASTFM_ARTIST_INFO_SEARCH_START,
    payload: terms,
  };
}

export function lastFmTrackSearchSuccess(terms, searchResults) {
  return {
    type: LASTFM_TRACK_SEARCH_SUCCESS,
    payload: {
      id: terms,
      info: searchResults,
    },
  };
}

export function lastFmTrackSearch(terms) {
  return dispatch => {
    dispatch(lastFmTrackSearchStart(terms));
    Promise.all([lastfmRest.searchTracks(terms)])
      .then(results => Promise.all(results.map(info => info.json())))
      .then(results => {
        console.log(results[0].results.trackmatches.track);
        dispatch(
          lastFmTrackSearchSuccess(terms, results[0].results.trackmatches.track)
        );
      })
      .catch(error => {
        logger.error(error);
      });
>>>>>>> a64ea468
  };
}<|MERGE_RESOLUTION|>--- conflicted
+++ resolved
@@ -29,12 +29,9 @@
   'LASTFM_ARTIST_INFO_SEARCH_START';
 export const LASTFM_ARTIST_INFO_SEARCH_SUCCESS =
   'LASTFM_ARTIST_INFO_SEARCH_SUCCESS';
-<<<<<<< HEAD
-=======
 
 export const LASTFM_TRACK_SEARCH_START = 'LASTFM_TRACK_SEARCH_START';
 export const LASTFM_TRACK_SEARCH_SUCCESS = 'LASTFM_TRACK_SEARCH_SUCCESS';
->>>>>>> a64ea468
 
 export function sourcesSearch(terms, plugins) {
   var searchResults = {};
@@ -67,7 +64,7 @@
   };
 }
 
-<<<<<<< HEAD
+
 function discogsSearch(terms, searchType, dispatchType) {
   return dispatch => {
     return searchType(terms)
@@ -75,16 +72,7 @@
       .then(searchResultsJson => {
         dispatch({
           type: dispatchType,
-=======
-export function albumSearch(terms) {
-  return dispatch => {
-    return discogs
-      .searchReleases(terms)
-      .then(searchResults => searchResults.json())
-      .then(searchResultsJson => {
-        dispatch({
-          type: ALBUM_SEARCH_SUCCESS,
->>>>>>> a64ea468
+
           payload: searchResultsJson.results,
         });
       })
@@ -99,38 +87,17 @@
 }
 
 export function artistSearch(terms) {
-<<<<<<< HEAD
+
   return discogsSearch(terms, discogs.searchArtists, 'ARTIST_SEARCH_SUCCESS');
-=======
-  return dispatch => {
-    return discogs
-      .searchArtists(terms)
-      .then(searchResults => searchResults.json())
-      .then(searchResultsJson => {
-        dispatch({
-          type: ARTIST_SEARCH_SUCCESS,
-          payload: searchResultsJson.results,
-        });
-      })
-      .catch(error => {
-        logger.error(error);
-      });
-  };
->>>>>>> a64ea468
+
 }
 
 export function unifiedSearch(terms, history) {
   return dispatch => {
     dispatch(unifiedSearchStart());
-<<<<<<< HEAD
+
     Promise.all([dispatch(albumSearch(terms)), dispatch(artistSearch(terms))])
-=======
-    Promise.all([
-      dispatch(albumSearch(terms)),
-      dispatch(artistSearch(terms)),
-      dispatch(lastFmTrackSearch(terms)),
-    ])
->>>>>>> a64ea468
+
       .then(() => {
         dispatch(unifiedSearchSuccess());
         if (history.location.pathname !== '/search') {
@@ -302,8 +269,7 @@
       .catch(error => {
         logger.error(error);
       });
-<<<<<<< HEAD
-=======
+
   };
 }
 
@@ -338,6 +304,6 @@
       .catch(error => {
         logger.error(error);
       });
->>>>>>> a64ea468
+
   };
 }