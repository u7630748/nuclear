--- conflicted
+++ resolved
@@ -9,11 +9,8 @@
 import SettingsReducer from './settings';
 import DashboardReducer from './dashboard';
 import TagReducer from './tag';
-<<<<<<< HEAD
 import ToastsReducer from './toasts';
-=======
 import LyricsReducer from './lyrics';
->>>>>>> 5619ef74
 
 const rootReducer = combineReducers({
   search: SearchReducer,
@@ -25,11 +22,8 @@
   dashboard: DashboardReducer,
   tags: TagReducer,
   settings: SettingsReducer,
-<<<<<<< HEAD
   toasts: ToastsReducer
-=======
   lyrics: LyricsReducer
->>>>>>> 5619ef74
 });
 
 export default rootReducer;