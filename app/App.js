import React from 'react';
import FontAwesome from 'react-fontawesome';
import Sound from 'react-sound';
import { connect } from 'react-redux';
import { bindActionCreators } from 'redux';
import { NavLink, withRouter } from 'react-router-dom';
import classnames from 'classnames';
import _ from 'lodash';
import * as Actions from './actions';
import * as PlayerActions from './actions/player';
import * as PluginsActions from './actions/plugins';
import * as QueueActions from './actions/queue';
import * as SettingsActions from './actions/settings';
import * as ScrobblingActions from './actions/scrobbling';

import './app.global.scss';
import styles from './styles.scss';
import compact from './compact.scss';

import logoImg from '../resources/media/logo_full_light.png';
import logoIcon from '../resources/media/512x512.png';
import artPlaceholder from '../resources/media/art_placeholder.png';

import { config as PluginConfig } from './plugins/config';
import settingsConst from './constants/settings';

import Footer from './components/Footer';
import Navbar from './components/Navbar';
import VerticalPanel from './components/VerticalPanel';
import Spacer from './components/Spacer';

import MainContentContainer from './containers/MainContentContainer';
import PlayQueueContainer from './containers/PlayQueueContainer';
import SearchBoxContainer from './containers/SearchBoxContainer';

import IpcContainer from './containers/IpcContainer';
import SoundContainer from './containers/SoundContainer';
import ToastContainer from './containers/ToastContainer';

import ui from 'nuclear-ui';
import PlayerControls from './components/PlayerControls';
import Seekbar from './components/Seekbar';
import SidebarMenu from './components/SidebarMenu';
import SidebarMenuItem from './components/SidebarMenu/SidebarMenuItem';
import TrackInfo from './components/TrackInfo';
import WindowControls from './components/WindowControls';
import VolumeControls from './components/VolumeControls';

class App extends React.Component {
  togglePlayback () {
    if (
      this.props.player.playbackStatus === Sound.status.PAUSED &&
      this.props.scrobbling.lastFmScrobblingEnabled &&
      this.props.scrobbling.lastFmSessionKey
    ) {
      let currentSong = this.props.queue.queueItems[
        this.props.queue.currentSong
      ];
      this.props.actions.updateNowPlayingAction(
        currentSong.artist,
        currentSong.name,
        this.props.scrobbling.lastFmSessionKey
      );
    }
    this.props.actions.togglePlayback(this.props.player.playbackStatus);
  }

  nextSong () {
    this.props.actions.nextSong();
    if (
      this.props.scrobbling.lastFmScrobblingEnabled &&
      this.props.scrobbling.lastFmSessionKey
    ) {
      let currentSong = this.props.queue.queueItems[
        this.props.queue.currentSong
      ];
      this.props.actions.updateNowPlayingAction(
        currentSong.artist,
        currentSong.name,
        this.props.scrobbling.lastFmSessionKey
      );
    }
  }

  renderNavBar () {
    return (
      <Navbar className={styles.navbar}>
        <SearchBoxContainer />
        <Spacer />
        <Spacer />
        {this.props.settings.framelessWindow && <WindowControls />}
      </Navbar>
    );
  }

  renderRightPanel (settings) {
    return (
      <VerticalPanel
        className={classnames(styles.right_panel, {
          [`${compact.compact_panel}`]: settings.compactQueueBar
        })}
      >
        <PlayQueueContainer compact={settings.compactQueueBar} />
      </VerticalPanel>
    );
  }
  renderSidebarMenu (settings, toggleOption) {
    return (
      <VerticalPanel
        className={classnames(styles.left_panel, {
          [`${compact.compact_panel}`]: settings.compactMenuBar
        })}
      >
        <SidebarMenu>
          <div className={styles.sidebar_brand}>
            <img
              width='50%'
              src={settings.compactMenuBar ? logoIcon : logoImg}
            />
            <div className={styles.version_string}>
              {settings.compactMenuBar ? '0.4.4' : 'Version 0.4.4'}
            </div>
          </div>
          {this.renderNavLink('dashboard', 'dashboard', 'Dashboard', settings)}
          {this.renderNavLink('downloads', 'download', 'Downloads', settings)}
          {this.renderNavLink('playlists', 'music', 'Playlists', settings)}
          {this.renderNavLink('lyrics', 'microphone', 'Lyrics', settings)}
          {this.renderNavLink('plugins', 'flask', 'Plugins', settings)}
          {this.renderNavLink('search', 'search', 'Search Results', settings)}
<<<<<<< HEAD
=======
          {this.renderNavLink('settings', 'cogs', 'Settings', settings)}
>>>>>>> 5619ef74
          <Spacer />
          {this.renderSidebarFooter(settings, toggleOption)}
        </SidebarMenu>
      </VerticalPanel>
    );
  }

  renderNavLink (name, icon, prettyName, settings) {
    return (
      <NavLink to={'/' + name} activeClassName={styles.active_nav_link}>
        <SidebarMenuItem>
          <FontAwesome name={icon} /> {!settings.compactMenuBar && prettyName}
        </SidebarMenuItem>
      </NavLink>
    );
  }

  renderSidebarFooter (settings, toggleOption) {
    return (
      <div className='sidebar_footer'>
        <a
          onClick={() =>
            toggleOption(
              _.find(settingsConst, ['name', 'compactMenuBar']),
              settings
            )
          }
          href='#'
        >
          <FontAwesome
            name={settings.compactMenuBar ? 'angle-right' : 'angle-left'}
          />
        </a>
      </div>
    );
  }

  renderFooter (settings) {
    return (
      <Footer className={styles.footer}>
        <Seekbar
          fill={this.props.player.playbackProgress + '%'}
          seek={this.props.actions.updateSeek}
          queue={this.props.queue}
        />
        <div className={styles.footer_horizontal}>
          <div className={styles.track_info_wrapper}>
            {this.renderCover()}
            {this.renderTrackInfo()}
          </div>
          {this.renderPlayerControls()}
          {this.renderVolumeControl(settings)}
        </div>
      </Footer>
    );
  }

  renderCover () {
    return (
      <ui.Cover
        cover={
          this.props.queue.queueItems[this.props.queue.currentSong]
            ? this.props.queue.queueItems[this.props.queue.currentSong]
              .thumbnail
            : artPlaceholder
        }
      />
    );
  }

  getCurrentSongParameter (parameter) {
    return this.props.queue.queueItems[this.props.queue.currentSong]
      ? this.props.queue.queueItems[this.props.queue.currentSong][parameter]
      : null;
  }

  renderTrackInfo () {
    return (
      <TrackInfo
        track={this.getCurrentSongParameter('name')}
        artist={this.getCurrentSongParameter('artist')}
        artistInfoSearchByName={this.props.actions.artistInfoSearchByName}
        history={this.props.history}
      />
    );
  }
  renderPlayerControls () {
    return (
      <PlayerControls
        togglePlay={this.togglePlayback.bind(this)}
        playing={this.props.player.playbackStatus === Sound.status.PLAYING}
        loading={this.props.player.playbackStreamLoading}
        forward={this.nextSong.bind(this)}
        back={this.props.actions.previousSong}
      />
    );
  }

  renderVolumeControl (settings) {
    return (
      <VolumeControls
        fill={this.props.player.volume}
        updateVolume={this.props.actions.updateVolume}
        muted={this.props.player.muted}
        toggleMute={this.props.actions.toggleMute}
        toggleOption={this.props.actions.toggleOption}
        settings={settings}
      />
    );
  }

  renderNavbar () {
    return (
      <Navbar className={styles.navbar}>
        <SearchBoxContainer />
        <Spacer />
        <Spacer />
        <WindowControls />
      </Navbar>
    );
  }

  componentWillMount () {
    this.props.actions.readSettings();
    this.props.actions.lastFmReadSettings();
    this.props.actions.createSearchPlugins(PluginConfig.plugins);
  }

  render () {
    let { settings } = this.props;
    let { toggleOption } = this.props.actions;
    return (
      <React.Fragment>
        <div className={styles.app_container}>
          {this.renderNavBar()}
          <div className={styles.panel_container}>
            {this.renderSidebarMenu(settings, toggleOption)}
            <VerticalPanel className={styles.center_panel}>
              <MainContentContainer />
            </VerticalPanel>
            {this.renderRightPanel(settings)}
            <ToastContainer/>
          </div>
          {this.renderFooter(settings)}
          <SoundContainer />
          <IpcContainer />
        </div>
      </React.Fragment>
    );
  }
}

function mapStateToProps (state) {
  return {
    queue: state.queue,
    player: state.player,
    scrobbling: state.scrobbling,
    settings: state.settings
  };
}

function mapDispatchToProps (dispatch) {
  return {
    actions: bindActionCreators(
      Object.assign(
        {},
        ScrobblingActions,
        SettingsActions,
        QueueActions,
        PlayerActions,
        PluginsActions,
        Actions
      ),
      dispatch
    )
  };
}

export default withRouter(
  connect(
    mapStateToProps,
    mapDispatchToProps
  )(App)
);<|MERGE_RESOLUTION|>--- conflicted
+++ resolved
@@ -127,10 +127,7 @@
           {this.renderNavLink('lyrics', 'microphone', 'Lyrics', settings)}
           {this.renderNavLink('plugins', 'flask', 'Plugins', settings)}
           {this.renderNavLink('search', 'search', 'Search Results', settings)}
-<<<<<<< HEAD
-=======
           {this.renderNavLink('settings', 'cogs', 'Settings', settings)}
->>>>>>> 5619ef74
           <Spacer />
           {this.renderSidebarFooter(settings, toggleOption)}
         </SidebarMenu>
