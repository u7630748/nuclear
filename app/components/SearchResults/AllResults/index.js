--- conflicted
+++ resolved
@@ -24,29 +24,6 @@
   }
 
   renderLastFmResults(collection) {
-<<<<<<< HEAD
-    if (collection !== undefined) {
-      let addToQueue = this.props.addToQueue
-      return collection.slice(0, 5).map((el, i) => {
-        return (
-          <Card
-            small
-            header={el.name + ' - ' + el.artist}
-            image={el.image[2]['#text']}
-            onClick={() => {
-              addToQueue(this.props.musicSources, {
-                artist: el.name,
-                name: el.name,
-                thumbnail: el.image[1]['#text']
-              })
-            }}
-            key={i}
-          />
-        )
-      })
-    }
-    return 'No result'
-=======
     let addToQueue = this.props.addToQueue;
     return (collection || []).slice(0, 5).map((el, i) => {
       return (
@@ -65,7 +42,6 @@
         />
       );
     });
->>>>>>> 3d057d83
   }
 
   render() {
