import React from 'react';
import { Dimmer, Loader, Tab } from 'semantic-ui-react';
import moment from 'moment';
import _ from 'lodash';

import NewsItem from './NewsItem';
import styles from './styles.scss';

class NewsTab extends React.Component {
  constructor(props) {
    super(props);
  }

  render() {
    let { news } = this.props;

    return (
      <Tab.Pane attached={false}>
        <div className={styles.news_container}>
          {_(news)
            .sortBy('timestamp')
            .reverse()
            .value()
            .map((item, i) => {
<<<<<<< HEAD
              return <NewsItem key={i} item={item} />;
=======
              return <NewsItem key={'newsitem-' + i} item={item} />;
>>>>>>> a64ea468
            })}
        </div>
      </Tab.Pane>
    );
  }
}

export default NewsTab;<|MERGE_RESOLUTION|>--- conflicted
+++ resolved
@@ -22,11 +22,8 @@
             .reverse()
             .value()
             .map((item, i) => {
-<<<<<<< HEAD
-              return <NewsItem key={i} item={item} />;
-=======
+
               return <NewsItem key={'newsitem-' + i} item={item} />;
->>>>>>> a64ea468
             })}
         </div>
       </Tab.Pane>
