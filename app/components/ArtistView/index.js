import React from 'react';
import { Dimmer, Loader } from 'semantic-ui-react';
import Spacer from '../Spacer';
import AlbumList from '../AlbumList';
import ArtistTags from './ArtistTags';
import SimilarArtists from './SimilarArtists';
import PopularTracks from './PopularTracks';

import styles from './styles.scss';
import artPlaceholder from '../../../resources/media/art_placeholder.png';
import { artistInfoStart } from '../../actions';

class ArtistView extends React.Component {
  constructor(props) {
    super(props);
    this.isLoading = this.isLoading.bind(this);
  }

  isLoading() {
    return (
      this.props.artist.loading ||
      !this.props.artist.lastfm ||
      this.props.artist.lastfm.loading
    );
  }

  render() {
    let {
      artist,
      history,
      albumInfoSearch,
      addToQueue,
      selectSong,
      startPlayback,
      clearQueue,
      artistInfoSearchByName,
      musicSources,
    } = this.props;
    return (
      <div className={styles.artist_view_container}>
        <Dimmer.Dimmable>
          <Dimmer active={this.isLoading()}>
            <Loader />
          </Dimmer>

          {!this.isLoading() && (
            <div className={styles.artist}>
              <div
                style={{
                  background: `url('${
                    artist.images[0]
                      ? artist.images[0].resource_url
                      : artPlaceholder
                  }')`,
                  backgroundRepeat: 'noRepeat',
                  backgroundPosition: 'center',
                  backgroundSize: 'cover',
                }}
                className={styles.artist_header}
              >
<<<<<<< HEAD
                {console.log(artist)}
=======
>>>>>>> 5dd1b7c4
                <div className={styles.artist_header_overlay}>
                  <div className={styles.artist_header_container}>
                    <div
                      className={styles.artist_avatar}
                      style={{
                        background: `url('${
                          artist.images[1]
                            ? artist.images[1].resource_url
                            : artPlaceholder
                        }')`,
                        backgroundRepeat: 'noRepeat',
                        backgroundPosition: 'center',
                        backgroundSize: 'cover',
                      }}
                    />
<<<<<<< HEAD

                    <div className={styles.artist_name_container}>
                      <h1>{artist.name}</h1>

                      {artist.lastfm.artist.tags.tag !== undefined && (
=======
                    <div className={styles.artist_name_container}>
                      <h1>{artist.name}</h1>

                      {artist.lastfm.loading && (
>>>>>>> 5dd1b7c4
                        <ArtistTags
                          tags={artist.lastfm.artist.tags.tag}
                          history={history}
                        />
                      )}
                    </div>
                  </div>
                </div>
              </div>
            </div>
          )}
<<<<<<< HEAD
          <div>{artist.profile}</div>
          <hr />
          <div className={styles.artist_related_container}>
            {!this.isLoading() && artist.lastfm.toptracks !== undefined && (
=======
          <hr />
          <div className={styles.artist_related_container}>
            {!this.isLoading() && artist.lastfm.loading && (
>>>>>>> 5dd1b7c4
              <PopularTracks
                tracks={artist.lastfm.toptracks}
                artist={artist}
                addToQueue={addToQueue}
                selectSong={selectSong}
                startPlayback={startPlayback}
                clearQueue={clearQueue}
                musicSources={musicSources}
              />
            )}

<<<<<<< HEAD
            {!this.isLoading() && artist.similar !== undefined && (
=======
            {!this.isLoading() && artist.lastfm.loading && (
>>>>>>> 5dd1b7c4
              <SimilarArtists
                artists={artist.lastfm.artist.similar.artist}
                artistInfoSearchByName={artistInfoSearchByName}
                history={history}
              />
            )}
          </div>
          <hr />
          <AlbumList
            albums={artist.releases}
            albumInfoSearch={albumInfoSearch}
            history={history}
          />
        </Dimmer.Dimmable>
      </div>
    );
  }
}
export default ArtistView;<|MERGE_RESOLUTION|>--- conflicted
+++ resolved
@@ -58,10 +58,7 @@
                 }}
                 className={styles.artist_header}
               >
-<<<<<<< HEAD
-                {console.log(artist)}
-=======
->>>>>>> 5dd1b7c4
+
                 <div className={styles.artist_header_overlay}>
                   <div className={styles.artist_header_container}>
                     <div
@@ -77,18 +74,12 @@
                         backgroundSize: 'cover',
                       }}
                     />
-<<<<<<< HEAD
 
                     <div className={styles.artist_name_container}>
                       <h1>{artist.name}</h1>
 
-                      {artist.lastfm.artist.tags.tag !== undefined && (
-=======
-                    <div className={styles.artist_name_container}>
-                      <h1>{artist.name}</h1>
+                      {artist.lastfm.loading && (
 
-                      {artist.lastfm.loading && (
->>>>>>> 5dd1b7c4
                         <ArtistTags
                           tags={artist.lastfm.artist.tags.tag}
                           history={history}
@@ -100,16 +91,10 @@
               </div>
             </div>
           )}
-<<<<<<< HEAD
-          <div>{artist.profile}</div>
-          <hr />
-          <div className={styles.artist_related_container}>
-            {!this.isLoading() && artist.lastfm.toptracks !== undefined && (
-=======
+
           <hr />
           <div className={styles.artist_related_container}>
             {!this.isLoading() && artist.lastfm.loading && (
->>>>>>> 5dd1b7c4
               <PopularTracks
                 tracks={artist.lastfm.toptracks}
                 artist={artist}
@@ -121,11 +106,9 @@
               />
             )}
 
-<<<<<<< HEAD
-            {!this.isLoading() && artist.similar !== undefined && (
-=======
+
             {!this.isLoading() && artist.lastfm.loading && (
->>>>>>> 5dd1b7c4
+
               <SimilarArtists
                 artists={artist.lastfm.artist.similar.artist}
                 artistInfoSearchByName={artistInfoSearchByName}
