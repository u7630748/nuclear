@import '../../vars';
.track_info_container {
  display: flex 1;
  margin: 10px 20px;
  color: #f8f8f2;
  flex-flow: column;
  flex-wrap: wrap;
  overflow: hidden;
}

.track_name {
  margin-bottom: 10px;
  font-size: 22px;
  overflow: hidden;
  white-space: nowrap;
  text-overflow: ellipsis;
}

.artist_name {
<<<<<<< HEAD
  color: $lightbg;
  &:hover {
    color: $white;
  }
=======
  color: rgba(248, 248, 242, 0.5);
>>>>>>> 16965e31
  font-size: 16px;
  flex: 1 1 auto;
  overflow: hidden;
  white-space: nowrap;
  text-overflow: ellipsis;
}<|MERGE_RESOLUTION|>--- conflicted
+++ resolved
@@ -17,14 +17,10 @@
 }
 
 .artist_name {
-<<<<<<< HEAD
   color: $lightbg;
   &:hover {
     color: $white;
   }
-=======
-  color: rgba(248, 248, 242, 0.5);
->>>>>>> 16965e31
   font-size: 16px;
   flex: 1 1 auto;
   overflow: hidden;
