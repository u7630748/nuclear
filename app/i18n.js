--- conflicted
+++ resolved
@@ -10,11 +10,8 @@
 import de from './locales/de.json';
 import dk from './locales/dk.json';
 import es from './locales/es.json';
-<<<<<<< HEAD
 import ru from './locales/ru.json';
-=======
 import pl from './locales/pl.json';
->>>>>>> 02776aa6
 
 const languageDetector = {
   init: Function.prototype,
@@ -35,11 +32,8 @@
       de,
       dk,
       es,
-<<<<<<< HEAD
       ru,
-=======
-      pl,
->>>>>>> 02776aa6
+      pl
     },
     interpolation: {
       escapeValue: false
