--- conflicted
+++ resolved
@@ -225,11 +225,7 @@
     "copy-track-url": "Copy track URL to clipboard",
     "loading": "스트림 로딩 중.",
     "playlist-add": "플레이리스트에 추가",
-<<<<<<< HEAD
     "playlist-add-queue": "재생목록 플레이리스트에 추가",
-=======
-    "playlist-add-queue": "Add queue to playlist",
->>>>>>> 91f4e90b
     "playlist-toast-content": "플레이리스트 \"{{name}}\"(이)가 생성되었습니다.",
     "playlist-toast-title": "플레이리스트 생성 완료",
     "live": "라이브",
