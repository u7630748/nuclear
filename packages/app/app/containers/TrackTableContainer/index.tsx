--- conflicted
+++ resolved
@@ -88,9 +88,6 @@
     dispatch(playlistActions.updatePlaylist(newPlaylist));
   }, [dispatch, playlists]);
 
-<<<<<<< HEAD
-  const onDragEnd = useCallback<TrackTableProps<T>['onDragEnd']>((result) => {
-=======
   const onCreatePlaylist = useCallback(
     (track: Track, { name }: { name: string } ) => {
       const clonedTrack = {...safeAddUuid(track)};
@@ -103,7 +100,6 @@
   );
 
   const onDragEnd = useCallback<TrackTableProps['onDragEnd']>((result) => {
->>>>>>> ba72b39f
     const { source, destination } = result;
     onReorder(source.index, destination.index);
   }, [onReorder]);
