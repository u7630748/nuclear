import Sound from 'react-hifi';
import { useTranslation } from 'react-i18next';
import { useDispatch, useSelector } from 'react-redux';
import { useHistory } from 'react-router-dom';
import _ from 'lodash';

import { normalizeTrack } from '../../utils';
import settingsConst from '../../constants/settings';
import * as searchActions from '../../actions/search';
import * as playerActions from '../../actions/player';
import * as queueActions from '../../actions/queue';
import * as settingsActions from '../../actions/settings';
import * as favoritesActions from '../../actions/favorites';
import { playerSelectors } from '../../selectors/player';
import { queue as queueSelector } from '../../selectors/queue';
import { settingsSelector } from '../../selectors/settings';
import { getFavoriteTrack } from '../../selectors/favorites';
import { useCallback } from 'react';
import { SemanticICONS } from 'semantic-ui-react/dist/commonjs/generic';

export const useSeekbarProps = () => {
  const dispatch = useDispatch();
  const queue = useSelector(queueSelector);
  const seek: number = useSelector(playerSelectors.seek);
  const playbackProgress: number = useSelector(playerSelectors.playbackProgress);
  const currentTrackStream = _.head(
    _.get(
      queue.queueItems[queue.currentSong],
      'streams'
    )
  );
  const currentTrackDuration: number = _.get(
    currentTrackStream,
    'duration'
  );
  const timeToEnd = currentTrackDuration - seek;

  const seekCallback = useCallback(
    (place) => dispatch(playerActions.updateSeek(place)),
    [dispatch]
  );
 
  const skipSegments = _.get(
    currentTrackStream,
    'skipSegments',
    []
  );

  return {
    queue,
    skipSegments,
    timeToEnd,
    timePlayed: seek,
    fill: playbackProgress,
    seek: seekCallback
  };
};

export const usePlayerControlsProps = () => {
  const dispatch = useDispatch();
  const queue = useSelector(queueSelector);
  const playbackStatus = useSelector(playerSelectors.playbackStatus);
<<<<<<< HEAD
  const playbackStreamLoading: boolean = useSelector(playerSelectors.playbackStreamLoading);
=======
  const playbackStreamLoading = useSelector(playerSelectors.playbackStreamLoading);
  const seek = useSelector(playerSelectors.seek);
>>>>>>> b7ffacc2

  const couldPlay = queue.queueItems.length > 0;
  const couldForward = couldPlay && queue.currentSong + 1 < queue.queueItems.length;
  const couldBack = couldPlay && queue.currentSong > 0;

  const togglePlay = useCallback(
    () => dispatch(playerActions.togglePlayback(playbackStatus)),
    [dispatch, playbackStatus]
  );

  const goForward = useCallback(
    () => dispatch(queueActions.nextSong()),
    [dispatch]
  );


  const goBack = useCallback(
    () => {
      if (seek > 3){
        dispatch(playerActions.updateSeek(0));
      } else {
        dispatch(queueActions.previousSong());
      }
    },
    [dispatch, seek]
  );


  return {
    goBackDisabled: !couldBack,
    goForwardDisabled: !couldForward,
    playDisabled: !couldPlay,
    isPlaying: playbackStatus === Sound.status.PLAYING,
    isLoading: playbackStreamLoading,
    togglePlay,
    goForward,
    goBack
  };
};

export const useTrackInfoProps = () => {
  const dispatch = useDispatch();
  const history = useHistory();
  const queue = useSelector(queueSelector);
  const hasTracks = queue.queueItems.length > 0;
  const currentSong = _.get(queue.queueItems, queue.currentSong);

  const track = _.get(currentSong, 'name');
  const artist = _.get(currentSong, 'artist');
  const cover = _.get(currentSong, 'thumbnail');

  const favorite = useSelector(s => getFavoriteTrack(s, artist, track));
  const isFavorite = !_.isNil(favorite);
  const addToFavorites = useCallback(
    () => dispatch(favoritesActions.addFavoriteTrack(normalizeTrack(currentSong))),
    [dispatch, currentSong]
  );
  const removeFromFavorites = useCallback(
    () => dispatch(favoritesActions.removeFavoriteTrack(favorite)),
    [dispatch, favorite]
  );

  const onTrackClick = useCallback(
    () => {},
    []
  );

  const onArtistClick = useCallback(
    () => dispatch(searchActions.artistInfoSearchByName(artist, history)),
    [dispatch, artist, history]
  );

  return {
    track,
    artist,
    onTrackClick,
    onArtistClick,
    cover,
    hasTracks,
    isFavorite,
    addToFavorites,
    removeFromFavorites
  };
};

export const useToggleOptionCallback = (
  toggleOption,
  name,
  settings
) => useCallback(
  () => toggleOption(
    _.find(settingsConst, { name }),
    settings
  ),
  [name, settings, toggleOption]
);

export const useVolumeControlsProps = () => {
  const { t } = useTranslation('option-control');
  const dispatch = useDispatch();
  const volume: number = useSelector(playerSelectors.volume);
  const isMuted: boolean = useSelector(playerSelectors.muted);
  const settings = useSelector(settingsSelector);

  const toggleOption = useCallback(
    (option, state) => dispatch(settingsActions.toggleOption(option, state)), [dispatch]
  );

  const playOptions = [
    {
      name: t('loop'),
      icon: 'repeat' as SemanticICONS,
      enabled: _.get(settings, 'loopAfterQueueEnd'),
      onToggle: useToggleOptionCallback(toggleOption, 'loopAfterQueueEnd', settings)
    },
    {
      name: t('shuffle'),
      icon: 'random' as SemanticICONS,
      enabled: _.get(settings, 'shuffleQueue'),
      onToggle: useToggleOptionCallback(toggleOption, 'shuffleQueue', settings)
    },
    {
      name: t('autoradio'),
      icon: 'magic' as SemanticICONS,
      enabled: _.get(settings, 'autoradio'),
      onToggle: useToggleOptionCallback(toggleOption, 'autoradio', settings)
    },
    {
      name: t('mini-player'),
      icon: 'compress' as SemanticICONS,
      enabled: _.get(settings, 'miniPlayer'),
      onToggle: useToggleOptionCallback(toggleOption, 'miniPlayer', settings)
    }
  ];

  const updateVolume = useCallback(
    (value) => dispatch(playerActions.updateVolume(value)),
    [dispatch]
  );

  const toggleMute = useCallback(
    () => dispatch(playerActions.toggleMute(!isMuted)),
    [dispatch, isMuted]
  );

  return {
    volume,
    updateVolume,
    isMuted,
    toggleMute,
    playOptions
  };
};<|MERGE_RESOLUTION|>--- conflicted
+++ resolved
@@ -60,12 +60,8 @@
   const dispatch = useDispatch();
   const queue = useSelector(queueSelector);
   const playbackStatus = useSelector(playerSelectors.playbackStatus);
-<<<<<<< HEAD
-  const playbackStreamLoading: boolean = useSelector(playerSelectors.playbackStreamLoading);
-=======
   const playbackStreamLoading = useSelector(playerSelectors.playbackStreamLoading);
   const seek = useSelector(playerSelectors.seek);
->>>>>>> b7ffacc2
 
   const couldPlay = queue.queueItems.length > 0;
   const couldForward = couldPlay && queue.currentSong + 1 < queue.queueItems.length;
