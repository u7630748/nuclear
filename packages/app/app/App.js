--- conflicted
+++ resolved
@@ -128,18 +128,6 @@
         })}
       >
         <SidebarMenu>
-<<<<<<< HEAD
-=======
-          <div className={styles.sidebar_brand}>
-            <img
-              width='50%'
-              src={this.props.settings.compactMenuBar ? logoIcon : logoImg}
-            />
-            <div className={styles.version_string}>
-              {this.props.settings.compactMenuBar ? '0.6.17' : this.props.t('version') + ' 0.6.17'}
-            </div>
-          </div>
->>>>>>> 3c2cfbdd
           <div className={styles.sidebar_menus}>
             {
               this.renderMenuCategory('main', [
