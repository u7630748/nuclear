--- conflicted
+++ resolved
@@ -15,13 +15,8 @@
     rootReducer,
     initialState,
     composeEnhancers(
-<<<<<<< HEAD
-      applyMiddleware(ReduxPromise, thunk),
+      applyMiddleware(ReduxPromise, thunk, ipcConnect),
       syncStore(['downloads', 'local.expandedFolders'])
-=======
-      applyMiddleware(ReduxPromise, thunk, ipcConnect),
-      syncStore(['downloads'])
->>>>>>> 1d8b7b2d
     )
   );
 
