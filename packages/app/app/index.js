import 'regenerator-runtime';

import 'font-awesome/css/font-awesome.css';
import 'semantic-ui-css/semantic.min.css';

import React from 'react';
import ReactDOM from 'react-dom';
import logger from 'electron-timber';
import { MemoryRouter } from 'react-router-dom';
import { Provider } from 'react-redux';
import { AppContainer, setConfig } from 'react-hot-loader';
import { I18nextProvider } from 'react-i18next';
<<<<<<< HEAD
=======
import i18n, { setupI18n } from '@nuclear/i18n';
>>>>>>> 4ba36b51
import { remote } from 'electron';
import { getOption, setOption } from '@nuclear/core';
import i18n, { setupI18n } from '@nuclear/i18n';

import App from './App';
import configureStore from './store/configureStore';

setConfig({
  showReactDomPatchNotification: false
});

const store = configureStore();
window.store = store; // put store in global scope for plugins

i18n.on('languageChanged', lng => setOption('language', lng));

const render = async Component => {
  await setupI18n({
    languageDetector: {
      init: Function.prototype,
      type: 'languageDetector',
      detect: () => getOption('language') || remote.app.getLocale(),
      cacheUserLanguage: Function.prototype
    },
    react: true
  });

  ReactDOM.render(
    <AppContainer>
      <I18nextProvider i18n={i18n}>
        <Provider store={store}>
          <MemoryRouter>
            <Component />
          </MemoryRouter>
        </Provider>
      </I18nextProvider>
    </AppContainer>,
    document.getElementById('react-root')
  );
};

render(App);

if (module.hot) {
  module.hot.accept(() => {
    render(App);
  });
}<|MERGE_RESOLUTION|>--- conflicted
+++ resolved
@@ -5,15 +5,10 @@
 
 import React from 'react';
 import ReactDOM from 'react-dom';
-import logger from 'electron-timber';
 import { MemoryRouter } from 'react-router-dom';
 import { Provider } from 'react-redux';
 import { AppContainer, setConfig } from 'react-hot-loader';
 import { I18nextProvider } from 'react-i18next';
-<<<<<<< HEAD
-=======
-import i18n, { setupI18n } from '@nuclear/i18n';
->>>>>>> 4ba36b51
 import { remote } from 'electron';
 import { getOption, setOption } from '@nuclear/core';
 import i18n, { setupI18n } from '@nuclear/i18n';
