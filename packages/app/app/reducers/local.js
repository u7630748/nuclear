--- conflicted
+++ resolved
@@ -8,30 +8,10 @@
   UPDATE_LOCAL_SORT,
   UPDATE_LIBRARY_LIST_TYPE,
   UPDATE_LOCAL_FOLDERS,
-<<<<<<< HEAD
+  REMOVE_LOCAL_FOLDER,
   UPDATE_EXPANDED_FOLDERS
-=======
-  REMOVE_LOCAL_FOLDER
->>>>>>> 1d8b7b2d
 } from '../actions/local';
 
-<<<<<<< HEAD
-export function local_getInitialState() {
-  return {
-    pending: false,
-    error: false,
-    folders: mpris.getLocalFolders(),
-    page: 0,
-    sortBy: 'artist',
-    direction: 'ascending',
-    filter: '',
-    listType: LIST_TYPE.SIMPLE_LIST,
-    tracks: mpris.getLocalMetas(),
-    expandedFolders: []
-  };
-}
-const initialState = local_getInitialState();
-=======
 const initialState = {
   pending: false,
   error: false,
@@ -41,9 +21,9 @@
   direction: 'ascending',
   filter: '',
   listType: LIST_TYPE.SIMPLE_LIST,
-  tracks: {}
+  tracks: {},
+  expandedFolders: []
 };
->>>>>>> 1d8b7b2d
 
 export default function LocalReducer(state = initialState, action) {
   switch (action.type) {
