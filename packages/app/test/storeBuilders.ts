<<<<<<< HEAD
import { UserAccountState } from '@nuclear/core/src/rest/Nuclear/Identity.types';

import { RootState } from '../app/reducers';
import { startingStateMeta } from '../app/reducers/helpers';
import { PlaylistsStore } from '../app/reducers/playlists';
=======
import { DownloadStatus } from '../app/actions/downloads';
>>>>>>> 3c2cfbdd

type StoreStateBuilder = ReturnType<typeof buildStoreState>;
export const buildStoreState = () => {
  let state: Partial<RootState> = {
    connectivity: true,
    search: {
      albumDetails: {},
      artistDetails: {},
      liveStreamSearchResults: {},
      artistSearchResults: []
    },
<<<<<<< HEAD
    plugin: {
      plugins: [],
      selected: [],
      userPlugins: []
    },
    playlists: {
      localPlaylists: { ...startingStateMeta },
      remotePlaylists: { ...startingStateMeta }
    },
    dashboard: {
      bestNewAlbums: [],
      bestNewTracks: [],
      topTracks: [],
      topTags: []
    },
=======
    plugin: {},
    playlists: {},
    dashboard: {},
    local: {},
    downloads: [],
>>>>>>> 3c2cfbdd
    favorites: {
      tracks: [],
      artists: [],
      albums: []
    },
    githubContrib: {
      contributors: [],
      loading: false,
      error: false
    },
    queue: {
      queueItems: [],
      currentSong: 0
    },
    nuclear: {
      identity: {
        token: null,
        signedInUser: null
      }
    },
    settings: {}
  };

  return {
    withAlbumDetails(data?: object) {
      state.search = {
        ...state.search,
        albumDetails: data || {
          ['test-album-id']: {
            id: 'test-album-id',
            loading: false,
            artist: 'test artist',
            title: 'test album',
            thumb: 'test thumbnail',
            coverImage: 'test cover',
            images: ['first image', 'second image'],
            genres: ['genre 1', 'genre 2'],
            year: '2001',
            type: 'master',
            tracklist: [
              {
                uuid: 'track-1-id',
                ids: [],
                artist: 'test artist',
                title: 'test track 1',
                duration: 120
              },
              {
                uuid: 'track-2-id',
                ids: [],
                artist: 'test artist',
                title: 'test track 2',
                duration: 63
              },
              {
                uuid: 'track-3-id',
                ids: [],
                artist: 'test artist',
                title: 'test track 3',
                duration: 7
              }
            ]
          }
        }
      };
      return this as StoreStateBuilder;
    },
    withArtistDetails(data?: object) {
      state = {
        ...state,
        search: {
          ...state.search,
          artistDetails: data || {
            ['test-artist-id']: {
              name: 'test artist',
              loading: false,
              coverImage: 'test cover',
              description: 'test description',
              id: 'test-artist-id',
              images: ['first image', 'second image'],
              onTour: false,
              releases: [
                {
                  id: 'test-album-1',
                  title: ' Test album 1',
                  artists: [
                    {
                      name: 'test artist 1'
                    }
                  ],
                  genres: ['genre 1', 'genre 2'],
                  images: ['image 1'],
                  thumb: 'image 1',
                  coverImage: 'image 1',
                  tracklist: [
                    {
                      uuid: 'track-1',
                      artist: {
                        name: 'test artist 1'
                      },
                      title: 'test track 1',
                      duration: 10
                    }
                  ],
                  year: 2019
                },
                {
                  id: 'test-album-2',
                  title: ' Test album 2',
                  artists: [
                    {
                      name: 'test artist 2'
                    }
                  ],
                  genres: ['genre 2', 'genre 3'],
                  images: ['image 2'],
                  thumb: 'image 2',
                  coverImage: 'image 2',
                  tracklist: [
                    {
                      uuid: 'track-2',
                      artist: {
                        name: 'test artist 2'
                      },
                      title: 'test track 2',
                      duration: 40
                    }
                  ],
                  year: 2021
                }
              ],
              releasesLoading: false,
              similar: [
                {
                  name: 'artist-similar-1',
                  thumbnail: 'artist-similar-1 thumb'
                },
                {
                  name: 'artist-similar-2',
                  thumbnail: 'artist-similar-2 thumb'
                }
              ],
              tags: ['tag1', 'tag2', 'tag3'],
              thumb: 'test thumb',
              topTracks: [
                {
                  artist: {
                    mbid: 'test mbid',
                    name: 'test artist',
                    url: 'test artist url'
                  },
                  listeners: '771858',
                  name: 'test artist top track 1',
                  playcount: '6900237',
                  thumb: '',
                  title: 'test artist top track 1'
                },
                {
                  artist: {
                    mbid: 'test mbid',
                    name: 'test artist',
                    url: 'test artist url'
                  },
                  listeners: '123',
                  name: 'test artist top track 2',
                  playcount: '6969',
                  thumb: '',
                  title: 'test artist top track 2'
                },
                {
                  artist: {
                    mbid: 'test mbid',
                    name: 'test artist',
                    url: 'test artist url'
                  },
                  listeners: '9',
                  name: 'test artist top track 3',
                  playcount: '1',
                  thumb: '',
                  title: 'test artist top track 3'
                }
              ]
            }
          }
        }
      };
      return this as StoreStateBuilder;
    },
    withPlugins(data?: { streamProviders: any[] }) {
      state = {
        ...state,
        plugin: {
          userPlugins: {},
          plugins: {
            streamProviders: data?.streamProviders || [
              {
                name: 'Test Stream Provider',
                sourceName: 'Test Stream Provider',
                search: jest.fn(() => ({
                  data: 'test-stream-data'
                })),
                getStreamForId: jest.fn((id: string) => ({
                  data: id
                }))
              },
              {
                name: 'Different Stream Provider',
                sourceName: 'Different Stream Provider',
                search: jest.fn(() => ({
                  data: 'different-test-stream-data'
                })),
                getStreamForId: jest.fn((id: string) => ({
                  data: id
                }))
              }
            ],
            metaProviders: [
              {
                name: 'Test Meta Provider',
                description: 'Metadata provider for testing.',
                image: null,
                isDefault: true,
                sourceName: 'Test Metadata Provider',
                searchName: 'Test',
                fetchArtistDetailsByName: (artistName) => {
                  switch (artistName) {
                  case 'artist-similar-1':
                    return { id: 'artist-similar-id' };

                  default:
                    return { id: 'test-artist-id' };
                  }
                }
              },
              {
                name: 'Another Meta Provider',
                description: 'Another metadata provider for testing.',
                image: null,
                isDefault: true,
                sourceName: 'Another Metadata Provider',
                searchName: 'Test',
                fetchArtistDetailsByName: () => ({
                  id: 'test-artist-id'
                })
              }
            ],
            lyricsProviders: [
              {
                name: 'Test Lyrics Provider',
                description: 'Lyrics provider for testing.',
                sourceName: 'Test Lyrics Provider'
              },
              {
                name: 'Different Lyrics Provider',
                description: 'A different lyrics provider for testing.',
                sourceName: 'Different Lyrics Provider'
              }
            ]
          },
          selected: {
            streamProviders: 'Test Stream Provider',
            metaProviders: 'Test Metadata Provider',
            lyricsProviders: 'Test Lyrics Provider'
          }
        }
      };
      return this as StoreStateBuilder;
    },
    withConnectivity(connectivity=true) {
      state = {
        ...state,
        connectivity
      };
      return this as StoreStateBuilder;
    },
    withPlaylists(
      data?: PlaylistsStore['localPlaylists']['data'],
      isLoading?: boolean
    ) {
      state = {
        ...state,
        playlists: {
          remotePlaylists: { ...startingStateMeta },
          localPlaylists: {
            isLoading: isLoading || false,
            hasError: false,
            isReady: !isLoading,
            data: data ?? [
              {
                id: 'test-playlist-id',
                name: 'test playlist',
                tracks: [
                  {
                    uuid: 'test-track-1',
                    artist: 'test artist 1',
                    name: 'test track',
                    thumbnail: 'test thumbnail',
                    streams: [
                      {
                        id: 'test-stream-id',
                        source: 'Test source',
                        title: 'stream title 1',
                        duration: 100
                      },
                      {
                        id: 'test-stream-id-2',
                        source: 'Another test source',
                        title: 'another stream title 2',
                        duration: 200
                      }
                    ]
                  },
                  {
                    uuid: 'test-track-2',
                    artist: 'test artist 2',
                    name: 'test track 22',
                    thumbnail: 'test thumbnail 2',
                    streams: [
                      {
                        id: 'test-stream-id-3',
                        source: 'Test source',
                        title: 'stream title 3',
                        duration: 20
                      }
                    ]
                  }
                ]
              },
              {
                id: 'test-playlist-id-2',
                name: 'test playlist 2',
                tracks: [
                  {
                    uuid: 'test-track-1',
                    artist: 'test artist 1',
                    name: 'test track',
                    thumbnail: 'test thumbnail',
                    streams: [
                      {
                        id: 'test-stream-id',
                        source: 'Test source',
                        title: 'stream title 1',
                        duration: 100
                      },
                      {
                        id: 'test-stream-id-2',
                        source: 'Another test source',
                        title: 'another stream title 2',
                        duration: 200
                      }
                    ]
                  },
                  {
                    uuid: 'test-track-22',
                    artist: 'test artist 2',
                    name: 'test track 22',
                    thumbnail: 'test thumbnail 2',
                    streams: [
                      {
                        id: 'test-stream-id-3',
                        source: 'Test source',
                        title: 'stream title 3',
                        duration: 20
                      }
                    ]
                  }
                ]
              }
            ]
          }
        }
      };
      return this as StoreStateBuilder;
    },
    withFavorites() {
      state = {
        ...state,
        favorites: {
          tracks: [
            {
              artist: 'test artist 1',
              name: 'test track 1',
              thumbnail: 'https://test-track-thumb-url',
              streams: [
                {
                  source: 'Test Stream Provider',
                  id: 'CuklIb9d3fI',
                  duration: 300,
                  title: 'test track 1',
                  thumbnail: 'https://test-track-thumb-url',
                  format: 'webm',
                  skipSegments: [
                    {
                      category: 'intro',
                      startTime: 0,
                      endTime: 5
                    },
                    {
                      category: 'music_offtopic',
                      startTime: 5,
                      endTime: 22
                    },
                    {
                      category: 'music_offtopic',
                      startTime: 239,
                      endTime: 299
                    }
                  ],
                  originalUrl: 'https://test-track-original-url'
                }
              ],
              uuid: 'uuid1'
            },
            {
              artist: 'test artist 2',
              name: 'test track 2',
              thumbnail: 'https://test-track-thumb-url',
              streams: [],
              uuid: 'uuid2'
            }
          ],
          artists: [],
          albums: [
            {
              id: 'test-album-1',
              title: ' Test album 1',
              artists: [
                {
                  name: 'test artist 1'
                }
              ],
              genres: ['genre 1', 'genre 2'],
              images: ['image 1'],
              thumb: 'image 1',
              coverImage: 'image 1',
              tracklist: [
                {
                  uuid: 'track-1',
                  artist: {
                    name: 'test artist 1'
                  },
                  title: 'test track 1',
                  duration: 10
                },
                {
                  uuid: 'track-2',
                  artist: {
                    name: 'test artist 2'
                  },
                  title: 'test track 2',
                  duration: 45
                }
              ]
            }
          ]
        }
      };
      return this as StoreStateBuilder;
    },
    withDashboard() {
      state = {
        ...state,
        dashboard: {
          bestNewAlbums: [
            {
              thumbnail: 'test thumbnail 1',
              artist: 'test artist 1',
              title: 'test title 1',
              reviewUrl: 'test review url 1',
              score: '5.0',
              abstract: 'test abstract 1',
              review: 'test review 1',
              genres: ['Rock']
            },
            {
              thumbnail: 'test thumbnail 2',
              artist: 'test artist 2',
              title: 'test title 2',
              reviewUrl: 'test review url 2',
              score: '8.0',
              abstract: 'test abstract 2',
              review: 'test review 2',
              genres: ['Pop']
            }
          ],
          bestNewTracks: [
            {
              thumbnail: 'test track thumbnail 1',
              artist: 'test track artist 1',
              title: 'test track title 1',
              reviewUrl: 'test track review url 1',
              review: 'track review 1'
            },
            {
              thumbnail: 'test track thumbnail 2',
              artist: 'test track artist 2',
              title: 'test track title 2',
              reviewUrl: 'test track review url 2',
              review: 'track review 2'
            }
          ],
          topTracks: [
            {
              name: 'top track 1',
              artist: {
                name: 'top track artist 1'
              },
              playcount: '1000000',
              thumbnail: 'top track thumbnail 1'
            },
            {
              name: 'top track 2',
              artist: {
                name: 'top track artist 2'
              },
              playcount: '7899543',
              thumbnail: 'top track thumbnail 2'
            }
          ],
          topTags: [
            {
              name: 'rock',
              count: 123456,
              reach: 1234
            },
            {
              name: 'pop',
              count: 2345,
              reach: 899
            }
          ]
        }
      };
      return this as StoreStateBuilder;
    },
    withDownloads() {
      state = {
        ...state,
        downloads: [{
          status: DownloadStatus.FINISHED,
          completion: 1,
          track: {
            uuid: '1',
            artist: {
              name: 'test artist 1'
            },
            name: 'finished track'
          }
        }, {
          status: DownloadStatus.ERROR,
          completion: 0.1,
          track: {
            uuid: '2',
            artist: {
              name: 'test artist 2'
            },
            name: 'track with errorx'
          }
        }, {
          status: DownloadStatus.PAUSED,
          completion: 0.3,
          track: {
            uuid: '3',
            artist: {
              name: 'test artist 3'
            },
            name: 'paused track'
          }
        }, {
          status: DownloadStatus.STARTED,
          completion: 0.5,
          track: {
            uuid: '4',
            artist: {
              name: 'test artist 4'
            },
            name: 'started track'
          }
        }, {
          status: DownloadStatus.WAITING,
          completion: 0,
          track: {
            uuid: '5',
            artist: {
              name: 'test artist 5'
            },
            name: 'waiting track'
          }
        }]
      };

      return this as StoreStateBuilder;
    },
    withGithubContrib() {
      state = {
        ...state,
        githubContrib: {
          contributors: [],
          loading: false,
          error: false
        }
      };

      return this as StoreStateBuilder;
    },
    withTrackInPlayQueue() {
      state = {
        ...state,
        queue: {
          queueItems: [
            {
              artist: 'test artist 1',
              name: 'test track 1',
              thumbnail: 'https://test-track-thumb-url',
              streams: [
                {
                  source: 'Test Stream Provider',
                  id: 'CuklIb9d3fI',
                  stream: 'https://test-track-stream-url',
                  duration: 300,
                  title: 'test track 1',
                  thumbnail: 'https://test-track-thumb-url',
                  format: 'webm',
                  skipSegments: [
                    {
                      category: 'intro',
                      startTime: 0,
                      endTime: 5
                    },
                    {
                      category: 'music_offtopic',
                      startTime: 5,
                      endTime: 22
                    },
                    {
                      category: 'music_offtopic',
                      startTime: 239,
                      endTime: 299
                    }
                  ],
                  originalUrl: 'https://test-track-original-url'
                }
              ],
              uuid: 'uuid1',
              loading: false,
              error: false
            },
            {
              artist: 'test artist 2',
              name: 'test track 2',
              thumbnail: 'https://test-track-thumb-url',
              streams: [
                {
                  source: 'Different Stream Provider',
                  id: '_CuklIb9d3fI',
                  stream: 'https://test-track-stream-url',
                  duration: 300,
                  title: 'test track 2',
                  thumbnail: 'https://test-track-thumb-url',
                  format: 'webm',
                  skipSegments: []
                }
              ],
              uuid: 'uuid2',
              loading: false,
              error: false
            }
          ],
          currentSong: 0
        }
      };

      return this as StoreStateBuilder;
    },
    withSearchResults() {
      state.search = {
        ...state.search,
        artistSearchResults: [
          {
            uuid: 'test-uuid',
            name: 'Test Artist',
            coverImage: 'https://test-cover-url',
            thumbnail: 'https://test-thumb-url'
          }
        ],
        liveStreamSearchResults: {
          id: 'test',
          info: [
            {
              streams: [
                {
                  source: 'Test LiveStream Provider',
                  id: '_CuklIb9d3fI'
                }
              ],
              name: 'Test LiveStream',
              thumbnail: 'https://test-thumb-url',
              artist: {
                name: 'Test artist'
              }
            }
          ]
        }
      };
      return this as StoreStateBuilder;
    },
<<<<<<< HEAD
    withLoggedInUser() {
      state.nuclear.identity = {
        ...state.nuclear.identity,
        token: 'auth-token',
        signedInUser: {
          id: '1',
          username: 'nukeop',
          displayName: 'nukeop',
          accountState: UserAccountState.UNCONFIRMED
=======
    withLocal() {
      state = {
        ...state,
        local: {
          pending: false,
          error: false,
          folders: [],
          page: 0,
          sortBy: 'artist',
          direction: 'ascending',
          filter: '',
          listType: 'simple-list',
          tracks: [],
          scanProgress: null,
          scanTotal: null
>>>>>>> 3c2cfbdd
        }
      };
      return this as StoreStateBuilder;
    },
<<<<<<< HEAD
    withSettings(settings: { [key: string]: string | number }) {
      state.settings = {
        ...state.settings,
        ...settings
      };
      return this as StoreStateBuilder;
    },
=======
>>>>>>> 3c2cfbdd
    build() {
      return state;
    }
  };
};

export const buildElectronStoreState = () => {
  return ({
    equalizer: {
      selected: 'Default'
    },
    downloads: [],
    favorites: {
      albums: [],
      tracks: []
    },
    playlists: []
  });
};<|MERGE_RESOLUTION|>--- conflicted
+++ resolved
@@ -1,12 +1,9 @@
-<<<<<<< HEAD
 import { UserAccountState } from '@nuclear/core/src/rest/Nuclear/Identity.types';
 
 import { RootState } from '../app/reducers';
 import { startingStateMeta } from '../app/reducers/helpers';
 import { PlaylistsStore } from '../app/reducers/playlists';
-=======
 import { DownloadStatus } from '../app/actions/downloads';
->>>>>>> 3c2cfbdd
 
 type StoreStateBuilder = ReturnType<typeof buildStoreState>;
 export const buildStoreState = () => {
@@ -18,7 +15,6 @@
       liveStreamSearchResults: {},
       artistSearchResults: []
     },
-<<<<<<< HEAD
     plugin: {
       plugins: [],
       selected: [],
@@ -34,13 +30,8 @@
       topTracks: [],
       topTags: []
     },
-=======
-    plugin: {},
-    playlists: {},
-    dashboard: {},
     local: {},
     downloads: [],
->>>>>>> 3c2cfbdd
     favorites: {
       tracks: [],
       artists: [],
@@ -747,7 +738,6 @@
       };
       return this as StoreStateBuilder;
     },
-<<<<<<< HEAD
     withLoggedInUser() {
       state.nuclear.identity = {
         ...state.nuclear.identity,
@@ -757,7 +747,6 @@
           username: 'nukeop',
           displayName: 'nukeop',
           accountState: UserAccountState.UNCONFIRMED
-=======
     withLocal() {
       state = {
         ...state,
@@ -773,12 +762,10 @@
           tracks: [],
           scanProgress: null,
           scanTotal: null
->>>>>>> 3c2cfbdd
-        }
-      };
-      return this as StoreStateBuilder;
-    },
-<<<<<<< HEAD
+        }
+      };
+      return this as StoreStateBuilder;
+    },
     withSettings(settings: { [key: string]: string | number }) {
       state.settings = {
         ...state.settings,
@@ -786,8 +773,6 @@
       };
       return this as StoreStateBuilder;
     },
-=======
->>>>>>> 3c2cfbdd
     build() {
       return state;
     }
