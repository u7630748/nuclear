--- conflicted
+++ resolved
@@ -199,16 +199,9 @@
       { key: 'ko', text: '한국어', value: 'ko' },
       { key: 'tl', text: 'Tagalog (Filipino)', value: 'tl' },
       { key: 'se', text: 'Svenska', value: 'se' },
-<<<<<<< HEAD
-      { key: 'gr', text: 'Greek', value: 'gr'},
-      { key: 'hr', text: 'Hrvatski', value: 'hr'},
-      { key: 'is', text: 'Íslenska', value: 'is' },
-      { key: 'vi', text: 'Tiếng Việt', value: 'vi'}
-=======
       { key: 'gr', text: 'Greek', value: 'gr' },
       { key: 'hr', text: 'Hrvatski', value: 'hr' },
       { key: 'is', text: 'Íslenska', value: 'is' }
->>>>>>> 786c282a
     ],
     default: undefined
   }, {
