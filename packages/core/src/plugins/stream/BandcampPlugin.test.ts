--- conflicted
+++ resolved
@@ -1,11 +1,6 @@
-<<<<<<< HEAD
-import {BandcampPlugin} from '.';
+import { BandcampPlugin } from '.';
 import fn = jest.fn;
-import {Bandcamp} from '../../rest';
-=======
-import { BandcampPlugin } from '.';
 import { Bandcamp } from '../../rest';
->>>>>>> 0c7c69aa
 import spyOn = jest.spyOn;
 import { BandcampSearchResult } from '../../rest/Bandcamp';
 
