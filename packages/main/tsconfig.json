--- conflicted
+++ resolved
@@ -3,13 +3,8 @@
   "compilerOptions": {
     "lib": ["DOM"],
     "outDir": "dist",
-<<<<<<< HEAD
+    "allowJs": true,
     "strict": false,
-    "allowJs": true,
-=======
-    "lib": ["DOM"],
-    "strict": false,
->>>>>>> 09bf9faa
     "typeRoots": [
       "typings",
       "node_modules/@types"
