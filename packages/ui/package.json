{
	"name": "@nuclear/ui",
	"version": "0.6.3",
	"description": "Nuclear - UI components",
	"author": "nukeop <nukeop@gumblert.tech>",
	"homepage": "https://github.com/nukeop/nuclear/tree/master/packages/ui#readme",
	"license": "AGPL-3.0",
	"files": [
		"lib"
	],
	"main": "dist/index.js",
	"typings": "dist/index.d.ts",
	"repository": {
		"type": "git",
		"url": "git+https://github.com/nukeop/nuclear.git"
	},
	"bugs": {
		"url": "https://github.com/nukeop/nuclear/issues"
	},
	"scripts": {
<<<<<<< HEAD
    "storybook": "start-storybook -p 9001 -c .storybook",
    "lint": "eslint lib stories --fix",
    "test": "eslint lib && ava"
  },
=======
		"storybook": "start-storybook -p 9001 -c .storybook",
		"start": "tsc && copyfiles -u 1 ./lib/**/*.scss ./dist",
		"build": "tsc && copyfiles -u 1 ./lib/**/*.scss ./dist",
		"lint": "eslint lib stories --fix",
		"test": "eslint lib && ava"
	},
>>>>>>> 7ec30eee
	"peerDependencies": {
		"react": "^16.4.1",
		"react-dom": "^16.4.1"
	},
	"devDependencies": {
		"@babel/core": "^7.6.2",
		"@babel/plugin-proposal-object-rest-spread": "^7.6.2",
		"@babel/polyfill": "^7.6.0",
		"@babel/preset-env": "^7.6.2",
		"@babel/preset-react": "^7.0.0",
		"@babel/preset-typescript": "^7.10.4",
		"@babel/register": "^7.6.2",
		"@storybook/addon-actions": "^3.4.12",
		"@storybook/addon-info": "^5.3.17",
		"@storybook/addon-knobs": "^3.4.12",
		"@storybook/addon-links": "^3.4.12",
		"@storybook/cli": "^5.3.17",
		"@storybook/preset-typescript": "^2.1.0",
		"@storybook/react": "^5.3.17",
		"@typescript-eslint/eslint-plugin": "^2.25.0",
		"@typescript-eslint/parser": "^2.25.0",
		"ava": "^2.4.0",
		"babel-eslint": "^7.2.3",
		"babel-loader": "^8.0.6",
		"chai": "^4.2.0",
		"chai-spies": "^1.0.0",
		"copyfiles": "^2.2.0",
		"css-loader": "^1.0.0",
		"enzyme": "^3.10.0",
		"enzyme-adapter-react-16": "^1.1.1",
		"eslint": "^6.7.2",
		"eslint-plugin-import": "^2.14.0",
		"eslint-plugin-node": "^10.0.0",
		"eslint-plugin-react": "^7.11.0",
		"eslint-plugin-react-hooks": "^2.1.1",
		"ignore-styles": "^5.0.1",
		"jsdom": "^11.12.0",
		"mini-css-extract-plugin": "^0.4.1",
		"node-sass": "^4.9.2",
		"optimize-css-assets-webpack-plugin": "^5.0.0",
		"react-hot-loader": "^4.3.4",
		"sass-loader": "^6.0.7",
		"style-loader": "^0.21.0",
		"ts-loader": "^6.2.2",
		"ts-node": "^8.8.1",
		"typescript": "^3.8.3",
		"uglifyjs-webpack-plugin": "^1.2.7",
		"webpack": "^4.16.3",
		"webpack-cli": "^3.1.0",
		"webpack-dev-server": "^3.1.5"
	},
	"dependencies": {
		"classnames": "^2.2.6",
		"lodash": "^4.17.15",
		"numeral": "^2.0.6",
		"prop-types": "^15.6.2",
		"react-image": "^2.2.2",
		"react-image-smooth-loading": "^2.0.0",
		"recompose": "^0.30.0",
		"semantic-ui-react": "^0.88.1",
		"styled-components": "^4.4.1"
	},
	"ava": {
		"babel": {
			"testOptions": {
				"presets": [
					"@babel/preset-react",
					"@babel/preset-typescript"
				],
				"plugins": [
					"@babel/plugin-syntax-jsx",
					"@babel/plugin-proposal-object-rest-spread"
				]
			}
		},
		"compileEnhancements": false,
		"require": [
			"@babel/register",
			"@babel/polyfill",
			"ignore-styles",
			"ts-node/register"
		],
		"files": [
			"!test/helpers"
		]
	}
}<|MERGE_RESOLUTION|>--- conflicted
+++ resolved
@@ -18,19 +18,10 @@
 		"url": "https://github.com/nukeop/nuclear/issues"
 	},
 	"scripts": {
-<<<<<<< HEAD
     "storybook": "start-storybook -p 9001 -c .storybook",
     "lint": "eslint lib stories --fix",
     "test": "eslint lib && ava"
   },
-=======
-		"storybook": "start-storybook -p 9001 -c .storybook",
-		"start": "tsc && copyfiles -u 1 ./lib/**/*.scss ./dist",
-		"build": "tsc && copyfiles -u 1 ./lib/**/*.scss ./dist",
-		"lint": "eslint lib stories --fix",
-		"test": "eslint lib && ava"
-	},
->>>>>>> 7ec30eee
 	"peerDependencies": {
 		"react": "^16.4.1",
 		"react-dom": "^16.4.1"
