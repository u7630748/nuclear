--- conflicted
+++ resolved
@@ -72,13 +72,9 @@
 | Brazilian Portuguese | [JoaoPedroMoraes](https://github.com/JoaoPedroMoraes)                                                |
 | Turkish              | [3DShark](https://github.com/3DShark)                                                                |
 | Italian              | [gello94](https://github.com/gello94)                                                                |
-<<<<<<< HEAD
-| Czech              | [PetrTodorov](https://github.com/PetrTodorov)                                                                |
-=======
 | Slovak               | [MartinT](https://github.com/MartinTuroci)                                                           |
 | Czech                | [PetrTodorov](https://github.com/PetrTodorov)                                                        |
 | Tagalog                | [giftofgrub](https://github.com/giftofgrub)                                                        |
->>>>>>> cd1fb179
 
 ## Screenshots
 This will be updated as the program evolves.
